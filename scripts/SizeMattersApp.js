/**
 * SizeMattersApp.js
 * Aplicação principal do Size Matters para configuração de tokens.
 */

import { GridManager } from "./grid-manager.js";
import {
  drawSizeMattersGraphicsForToken,
  clearTokenSizeMattersGraphics,
} from "./token-graphics.js";
import { PresetManagerApp } from './PresetManagerApp.js';
import { DEFAULT_SETTINGS, MESSAGES } from './constants.js';
import { pixelToAxial, pixelToSquare } from './grid-utils.js';

export class SizeMattersApp extends Application {
  constructor(token = null, options = {}) {
    super(options);
    this.token = token;
    this.tokenId = token ? token.id : null;
    this.gridManager = new GridManager();
    this.pixiApp = null;
    this.gridGraphics = null;
    this._isInitialized = false;
    this._openedBeforeReady = !game.ready;
    
    // If opened before Foundry is ready, re-render once it's ready
    if (this._openedBeforeReady) {
      Hooks.once("ready", () => {
        if (this.rendered) {
          this.render(true);
        }
      });
    }
  }

  static get defaultOptions() {
    return foundry.utils.mergeObject(super.defaultOptions, {
      id: "size-matters",
      title: "Yes, Size Matters!",
      template: "modules/size-matters/templates/size-matters-dialog.html",
      width: 420,
      height: 700,
      resizable: false,
      closeOnSubmit: false,
    });
  }

  async render(force = false, options = {}) {
    // Initialize settings and grid only when rendering for the first time
    if (!this._isInitialized) {
      this.loadSettings();
      this.initializeGrid();
      this._isInitialized = true;
    }

    const result = await super.render(force, options);
    return result;
  }

  async initializePixiPreview() {
    if (this.pixiApp) {
      return; // Already initialized
    }

    const canvas = this.element.find('#sm-grid-preview-canvas')[0];
    if (!canvas) {
      console.warn('Size Matters: Grid preview canvas not found');
      return;
    }

    try {
      this.pixiApp = new PIXI.Application({
        view: canvas,
        width: 350,
        height: 350,
        backgroundColor: 0xfafaf5,
        antialias: true,
        resolution: window.devicePixelRatio || 1,
        autoDensity: true
      });
      
      // CONFIGURAÇÃO CRÍTICA DO CANVAS
      this.pixiApp.view.style.pointerEvents = 'auto';
      this.pixiApp.view.style.cursor = 'pointer';
      this.pixiApp.view.style.touchAction = 'none'; // Previne scroll em mobile

      this.gridGraphics = new PIXI.Graphics();
      
      // CONFIGURAÇÃO MÁXIMA DE INTERATIVIDADE
      this.gridGraphics.interactive = true;
      this.gridGraphics.interactiveChildren = false;
      this.gridGraphics.hitArea = new PIXI.Rectangle(0, 0, 350, 350); // Área de hit completa
      this.gridGraphics.eventMode = 'static'; // FORÇA captura de eventos
      this.gridGraphics.cursor = 'pointer';
      
      // zIndex MÁXIMO para ficar no topo SEMPRE
      this.gridGraphics.zIndex = 0;
      
      this.pixiApp.stage.addChild(this.gridGraphics);
      
      // FORÇA sorting por zIndex
      this.pixiApp.stage.sortableChildren = true;
      this.pixiApp.stage.sortDirty = true;
      
      console.log('Size Matters: Grid graphics - zIndex:', this.gridGraphics.zIndex, 'interactive:', this.gridGraphics.interactive, 'eventMode:', this.gridGraphics.eventMode);

      // Draw initial grid
      await this.redrawGridPreview();
    } catch (error) {
      console.error('Size Matters: Failed to initialize PIXI preview:', error);
    }
  }

  async redrawGridPreview() {
    if (!this.gridGraphics || !this.gridManager) {
      return;
    }

    try {
      // Force clear any existing preview sprites before redrawing
      if (this.pixiApp && this.pixiApp.stage) {
        const spritesToRemove = [];
        this.pixiApp.stage.children.forEach(child => {
          if (child instanceof PIXI.Sprite && 
              (child.name === 'SizeMattersPreviewEffect' || child.name === 'SizeMattersPreviewToken')) {
            spritesToRemove.push(child);
          }
        });
        
        spritesToRemove.forEach(sprite => {
          try {
            sprite.visible = false;
            this.pixiApp.stage.removeChild(sprite);
            sprite.destroy({ children: true, texture: false, baseTexture: false });
          } catch (error) {
            console.warn('Size Matters: Error removing preview sprite in redraw:', error);
          }
        });
      }
      
      await this.gridManager.drawGridPreview(this.gridGraphics, this.token, this.settings);
      
      // FORÇA TOTAL refresh do stage
      if (this.pixiApp && this.pixiApp.stage) {
        this.pixiApp.stage.sortDirty = true;
        this.pixiApp.stage.sortableChildren = true;
        
        // FORÇA o grid graphics para o topo
        this.gridGraphics.zIndex = 0;
        this.gridGraphics.parent.setChildIndex(this.gridGraphics, this.gridGraphics.parent.children.length - 1);
      }
      
<<<<<<< HEAD
      console.log('Size Matters: Grid redrawn - children count:', this.pixiApp.stage.children.length, 'graphics zIndex:', this.gridGraphics.zIndex);
=======
      // console.log('Size Matters: Grid redrawn - zIndex:', this.gridGraphics.zIndex, 'interactive:', this.gridGraphics.interactive, 'children count:', this.pixiApp.stage.children.length);
>>>>>>> e0f7cbed
    } catch (error) {
      // console.error('Size Matters: Failed to redraw grid preview:', error);
    }
  }

  initializeGrid() {
    const zoomLevel = this.settings?.zoomLevel || "medium";
    this.grid = this.gridManager.initializeGrid(zoomLevel, this.grid);
    this.currentSvgRadius = this.gridManager.getSvgRadius();
    this.currentSquareSize = this.gridManager.getSquareSize();
  }

  loadSettings() {
    const tokenSettings = this.token
      ? this.token.document.getFlag("size-matters", "settings") || {}
      : {};

    // Load global defaults first (WITHOUT IMAGE SETTINGS)
    const globalDefaults = game.ready 
      ? game.settings.get("size-matters", "globalDefaults") || {}
      : {};

    // Start with DEFAULT_SETTINGS as base
    this.settings = foundry.utils.duplicate(DEFAULT_SETTINGS);
    
    // Apply global defaults (but NEVER image settings)
    const safeGlobalDefaults = {
      color: globalDefaults.color,
      fillColor: globalDefaults.fillColor,
      thickness: globalDefaults.thickness,
      alpha: globalDefaults.alpha,
      enableFill: globalDefaults.enableFill,
      enableContour: globalDefaults.enableContour,
      zoomLevel: globalDefaults.zoomLevel,
      // ❌ NEVER MERGE IMAGE SETTINGS FROM GLOBAL DEFAULTS
    };
    
    // Remove any undefined values
    Object.keys(safeGlobalDefaults).forEach(key => {
      if (safeGlobalDefaults[key] !== undefined) {
        this.settings[key] = safeGlobalDefaults[key];
      }
    });
    
    // Finally, apply token-specific settings (including images)
    this.settings = foundry.utils.mergeObject(this.settings, tokenSettings);

    if (tokenSettings.grid) {
      this.grid = tokenSettings.grid;
    } else {
      this.initializeGrid();
    }

    // Após carregar as configurações, reinicializar o grid com o zoom level correto
    this.initializeGrid();
  }

  async saveSettings() {
    if (this.token) {
      await this.token.document.setFlag(
        "size-matters",
        "settings",
        foundry.utils.duplicate(this.settings)
      );
    }
  }

  async setControlledToken(token) {
    this.token = token;
    this.tokenId = token ? token.id : null;
    this.loadSettings();
    
    // Update form fields with new settings
    if (this.element && this.element.length > 0) {
      this.updateFormFromSettings(this.element);
      
      // Force complete redraw with new token data
      await this.redrawGridPreview();
      await this.drawGrid(this.element);
    }
  }

  async loadPreset(name) {
    // Import here to avoid circular dependency
    const { PresetManagerApp } = await import('./PresetManagerApp.js');
    const presetManager = new PresetManagerApp(this);
    return await presetManager.applyPreset(name);
  }

  async saveGlobalDefaults() {
    // Save general settings (excluding grid and ALL image settings) as global defaults
    // IMAGES SHOULD NEVER BE SAVED AS GLOBAL DEFAULTS
    const globalSettings = {
      color: this.settings.color,
      fillColor: this.settings.fillColor,
      thickness: this.settings.thickness,
      alpha: this.settings.alpha,
      enableFill: this.settings.enableFill,
      enableContour: this.settings.enableContour,
      zoomLevel: this.settings.zoomLevel,
      // ❌ NEVER SAVE IMAGE SETTINGS AS GLOBAL DEFAULTS:
      // imageUrl: this.settings.imageUrl,
      // imageScale: this.settings.imageScale,
      // imageOffsetX: this.settings.imageOffsetX,
      // imageOffsetY: this.settings.imageOffsetY,
      // imageRotation: this.settings.imageRotation,
      // imageVisible: this.settings.imageVisible,
    };

    await game.settings.set("size-matters", "globalDefaults", globalSettings);
  }

  async clearGlobalDefaults() {
    // Create clean defaults without any image settings
    const cleanDefaults = {
      color: DEFAULT_SETTINGS.color,
      fillColor: DEFAULT_SETTINGS.fillColor,
      thickness: DEFAULT_SETTINGS.thickness,
      alpha: DEFAULT_SETTINGS.alpha,
      enableFill: DEFAULT_SETTINGS.enableFill,
      enableContour: DEFAULT_SETTINGS.enableContour,
      zoomLevel: DEFAULT_SETTINGS.zoomLevel,
      // ❌ NEVER INCLUDE IMAGE SETTINGS IN GLOBAL DEFAULTS
    };
    
    await game.settings.set("size-matters", "globalDefaults", cleanDefaults);
  }

  // Consolidated debounced handler to prevent excessive saves and redraws
  debouncedSaveAndDraw = foundry.utils.debounce(async (html) => {
    try {
      // Save settings and global defaults
      await this.saveSettings();
      await this.saveGlobalDefaults();
      
      // Redraw grid if html is provided
      if (html) {
        await this.drawGrid(html);
      }
    } catch (error) {
      console.error("Size Matters: Error in debounced save and draw:", error);
      ui.notifications.error("Failed to save settings or update display");
    }
  }, 300);

  // Method to trigger consolidated save and draw
  async saveAndDraw(html) {
    this.debouncedSaveAndDraw(html);
  }

  async immediateRedraw(html) {
    await this.saveSettings();
    await this.saveGlobalDefaults();
    await this.drawGrid(html);
  }

  getData() {
    if (!this.token) {
      return {
        noToken: true,
        gridType: "No Token Selected",
        gridSize: 0,
        isPointyTop: false,
        isHexGrid: false,
        enableDirectionalHighlight: this.settings.enableDirectionalHighlight,
        ...this.settings,
      };
    }
    const gridType = canvas.grid.type;
    const isHexGrid = [
      CONST.GRID_TYPES.HEXODDR,
      CONST.GRID_TYPES.HEXEVENR,
      CONST.GRID_TYPES.HEXODDQ,
      CONST.GRID_TYPES.HEXEVENQ,
    ].includes(gridType);
    const isPointyTop = [
      CONST.GRID_TYPES.HEXODDR,
      CONST.GRID_TYPES.HEXEVENR,
    ].includes(gridType);
    return {
      gridType: isHexGrid
        ? isPointyTop
          ? "Pointy-Top Hex"
          : "Flat-Top Hex"
        : "Square Grid",
      gridSize: canvas.grid.size,
      enableDirectionalHighlight: this.settings.enableDirectionalHighlight,
      ...this.settings,
    };
  }

  activateListeners(html) {
    super.activateListeners(html);
    
    // Initialize PIXI preview first, after HTML is rendered and in DOM
    this.initializePixiPreview().then(() => {
      this.setupGridInteraction(html);
      this.drawGrid(html);
    }).catch(error => {
      console.error('Size Matters: Failed to initialize PIXI preview:', error);
    });
    
    // Prevent form submission that causes page reload
    html.find('form').on('submit', (event) => {
      event.preventDefault();
      return false;
    });
    
    this.setupAccordions(html);

    // Opacity input with real-time validation and update
    html.find('input[name="alpha"]').on("input", (event) => {
      let value = parseFloat(event.target.value.replace(',', '.'));

      // Clamp value between 0 and 1
      if (isNaN(value) || value < 0) value = 0;
      if (value > 1) value = 1;

      this.settings.alpha = value;
      this.saveAndDraw(html);
    });

    // Prevent Enter key from submitting form on opacity input
    html.find('input[name="alpha"]').on("keydown", (event) => {
      if (event.key === 'Enter' || event.keyCode === 13) {
        event.preventDefault();
        event.stopPropagation();
        event.target.blur(); // Remove focus from input
        return false;
      }
    });

    // Additional prevention for all inputs
    html.find('input, select, textarea').on("keydown", (event) => {
      if (event.key === 'Enter' || event.keyCode === 13) {
        // Only prevent if it's not a textarea (where Enter should work normally)
        if (event.target.tagName.toLowerCase() !== 'textarea') {
          event.preventDefault();
          event.stopPropagation();
          return false;
        }
      }
    });
    // Real-time updates for other controls
    html.find('input[name="imageScale"]').on("input", (event) => {
      html.find("#sval").text(event.target.value);
      this.settings.imageScale = parseFloat(event.target.value.replace(',', '.')) || 1.0;
      this.saveAndDraw(html);
    });

    html.find('input[name="imageOffsetX"]').on("input", (event) => {
      html.find("#xval").text(event.target.value);
      this.settings.imageOffsetX = parseInt(event.target.value) || 0;
      this.saveAndDraw(html);
    });

    html.find('input[name="imageOffsetY"]').on("input", (event) => {
      html.find("#yval").text(event.target.value);
      this.settings.imageOffsetY = parseInt(event.target.value) || 0;
      this.saveAndDraw(html);
    });

    html.find('input[name="imageRotation"]').on("input", (event) => {
      html.find("#rval").text(event.target.value);
      this.settings.imageRotation = parseInt(event.target.value) || 0;
      this.saveAndDraw(html);
    });

    html.find('input[name="color"]').on("change", (event) => {
      this.settings.color = event.target.value;
      this.saveAndDraw(html);
    });

    html.find('input[name="fillColor"]').on("change", (event) => {
      this.settings.fillColor = event.target.value;
      this.saveAndDraw(html);
    });

    // Switch handlers for toggles
    html.find('.sm-switch input[name="enableFill"]').on("change", (event) => {
      this.settings.enableFill = event.target.checked;
      this.saveAndDraw(html);
    });

    html.find('.sm-switch input[name="enableContour"]').on("change", (event) => {
      this.settings.enableContour = event.target.checked;
      this.saveAndDraw(html);
    });

    html.find('.sm-switch input[name="imageVisible"]').on("change", (event) => {
      this.settings.imageVisible = event.target.checked;
      this.saveAndDraw(html);
    });

    html.find('.sm-switch input[name="enableDirectionalHighlight"]').on("change", (event) => {
      this.settings.enableDirectionalHighlight = event.target.checked;
      this.saveAndDraw(html);
    });
    // Switch handlers for toggles
    html.find('.sm-toggle-switch input[name="enableFill"]').on("change", (event) => {
      this.settings.enableFill = event.target.checked;
      this.saveAndDraw(html);
    });

    html.find('.sm-toggle-switch input[name="enableContour"]').on("change", (event) => {
      this.settings.enableContour = event.target.checked;
      this.saveAndDraw(html);
    });

    html.find('.sm-toggle-switch input[name="imageVisible"]').on("change", (event) => {
      this.settings.imageVisible = event.target.checked;
      this.saveAndDraw(html);
    });

    html.find('.sm-toggle-switch input[name="enableDirectionalHighlight"]').on("change", (event) => {
      this.settings.enableDirectionalHighlight = event.target.checked;
      this.saveAndDraw(html);
    });

    // Zoom level changes with immediate update
    html.find('select[name="zoomLevel"]').on("change", (event) => {
      this.settings.zoomLevel = event.target.value;
      this.initializeGrid();
      this.redrawGridPreview();
      this.immediateRedraw(html);
    });

    // Radio button changes for zoom level
    html.find('input[name="zoomLevel"]').on("change", (event) => {
      if (event.target.checked) {
        this.settings.zoomLevel = event.target.value;
        this.initializeGrid();
        this.redrawGridPreview();
        this.immediateRedraw(html);
      }
    });

    // Button handlers
    html.find(".file-picker-button").click(() => this.openFilePicker(html));
    html.find(".sm-file-picker-button").click(() => this.openFilePicker(html));
    html.find(".sm-ride-button").click(() => this.handleRideButton(html));
    html.find(".sm-clear-button").click(() => this.clearAll(html));
    html
      .find(".sm-preset-manager-button")
      .click(() => this.handlePresetManager(html));

    // Line adjustment button handlers
    html.find(".sm-add-red-btn").click(() => {
      this.settings.redLineAdjustment = Math.min(
        1,
        this.settings.redLineAdjustment + 1
      );
      this.saveAndDraw(html);
    });

    html.find(".sm-remove-red-btn").click(() => {
      this.settings.redLineAdjustment = Math.max(
        -1,
        this.settings.redLineAdjustment - 1
      );
      this.saveAndDraw(html);
    });

    html.find(".sm-add-green-btn").click(() => {
      this.settings.greenLineAdjustment = Math.min(
        1,
        this.settings.greenLineAdjustment + 1
      );
      this.saveAndDraw(html);
    });

    html.find(".sm-remove-green-btn").click(() => {
      this.settings.greenLineAdjustment = Math.max(
        -1,
        this.settings.greenLineAdjustment - 1
      );
      this.saveAndDraw(html);
    });

    // Zoom button handlers
    html.find(".sm-zoom-in-btn").click(() => {
      const currentZoom = this.settings.zoomLevel;
      let newZoom = currentZoom;

      if (currentZoom === "small") {
        newZoom = "medium";
      } else if (currentZoom === "medium") {
        newZoom = "large";
      }
      // If already 'large', stay at 'large'

      if (newZoom !== currentZoom) {
        this.settings.zoomLevel = newZoom;
        this.initializeGrid();
        this.redrawGridPreview();
        this.immediateRedraw(html);
      }
    });

    html.find(".sm-zoom-out-btn").click(() => {
      const currentZoom = this.settings.zoomLevel;
      let newZoom = currentZoom;

      if (currentZoom === "large") {
        newZoom = "medium";
      } else if (currentZoom === "medium") {
        newZoom = "small";
      }
      // If already 'small', stay at 'small'

      if (newZoom !== currentZoom) {
        this.settings.zoomLevel = newZoom;
        this.settings.grid = this.grid;
        this.initializeGrid();
        this.redrawGridPreview();
        this.immediateRedraw(html);
      }
    });

    // Save button handler
    html.find(".sm-save-button").click(async () => {
      this.updateSettingsFromForm(html);
      this.settings.grid = this.grid;
      await this.saveSettings();
      await this.drawGrid(html);
      ui.notifications.info("Settings saved successfully!");
    });
  }

  setupAccordions(html) {
    html.find(".sm-accordion-header").click((event) => {
      const header = $(event.currentTarget);
      const targetId = header.data("target");
      const content = html.find(`#${targetId}`);
      const icon = header.find(".sm-accordion-icon");

      // Toggle active state
      header.toggleClass("active");
      content.toggleClass("active");

      // Animate icon rotation is handled by CSS
    });
  }

  setupGridInteraction(html) {
    let isDragging = false;
    let dragMode = null;
    
    if (!this.gridGraphics || !this.pixiApp) {
      console.warn('Size Matters: Grid graphics or PIXI app not available for interaction setup');
      return;
    }

    // LIMPAR todos os listeners existentes
    this.gridGraphics.removeAllListeners();
    
    // FORÇA configurações de interatividade novamente
    this.gridGraphics.interactive = true;
    this.gridGraphics.eventMode = 'static';
    this.gridGraphics.cursor = 'pointer';
    this.gridGraphics.zIndex = 0;

    // Handle pointer down (mouse/touch start)
    this.gridGraphics.on('pointerdown', (event) => {
      console.log('Size Matters: POINTER DOWN - event received at stage');
      const localPos = event.data.getLocalPosition(this.gridGraphics);
      const key = this.getGridCellFromPixelPosition(localPos.x, localPos.y);
      
      console.log('Size Matters: CLICK POSITION:', localPos.x, localPos.y, 'GRID CELL:', key);
      
      if (key) {
        const cell = this.grid[key];
        if (cell) {
          isDragging = true;
          dragMode = cell.selected ? "deselect" : "select";
          this.toggleGridCell(key);
          this.drawGrid(html);
          console.log('Size Matters: CELL TOGGLED:', key, 'NEW STATE:', cell.selected);
        }
      }
    });

    // Handle pointer move (mouse/touch move)
    this.gridGraphics.on('pointermove', (event) => {
      const localPos = event.data.getLocalPosition(this.gridGraphics);
      const key = this.getGridCellFromPixelPosition(localPos.x, localPos.y);
      
      if (isDragging && key) {
        const cell = this.grid[key];
        if (cell) {
          if (
            (dragMode === "select" && !cell.selected) ||
            (dragMode === "deselect" && cell.selected)
          ) {
            this.toggleGridCell(key);
            this.drawGrid(html);
          }
        }
      }
      
      // Update cursor based on hover
      if (!isDragging && key) {
        const cell = this.grid[key];
        if (cell) {
          this.pixiApp.view.style.cursor = 'pointer';
        } else {
          this.pixiApp.view.style.cursor = 'pointer';
        }
      } else if (!isDragging) {
        this.pixiApp.view.style.cursor = 'pointer';
      }
    });

    // Handle pointer up (mouse/touch end)
    this.gridGraphics.on('pointerup', () => {
      console.log('Size Matters: POINTER UP - event received');
      isDragging = false;
      dragMode = null;
    });

    // Handle pointer up outside (mouse/touch end outside canvas)
    this.gridGraphics.on('pointerupoutside', () => {
      console.log('Size Matters: POINTER UP OUTSIDE - event received');
      isDragging = false;
      dragMode = null;
      this.pixiApp.view.style.cursor = 'pointer';
    });

    // Handle pointer leave
    this.gridGraphics.on('pointerout', () => {
      if (!isDragging) {
        this.pixiApp.view.style.cursor = 'pointer';
      }
    });

    console.log('Size Matters: INTERACTION SETUP COMPLETE - interactive:', this.gridGraphics.interactive, 'zIndex:', this.gridGraphics.zIndex, 'eventMode:', this.gridGraphics.eventMode);
  }

  getGridCellFromPixelPosition(x, y) {
    // Canvas center coordinates
    const centerX = 350 / 2;
    const centerY = 350 / 2;
    
    // Convert to relative coordinates from center
    const relativeX = x - centerX;
    const relativeY = y - centerY;
    
    const gridType = canvas.grid.type;
    const isHexGrid = [
      CONST.GRID_TYPES.HEXODDR,
      CONST.GRID_TYPES.HEXEVENR,
      CONST.GRID_TYPES.HEXODDQ,
      CONST.GRID_TYPES.HEXEVENQ,
    ].includes(gridType);
    const isPointyTop = [
      CONST.GRID_TYPES.HEXODDR,
      CONST.GRID_TYPES.HEXEVENR,
    ].includes(gridType);
    
    if (isHexGrid) {
      // Use precise hex grid coordinate conversion
      const radius = this.gridManager.getSvgRadius();
      const coords = pixelToAxial(relativeX, relativeY, radius, isPointyTop);
      
      const key = `${coords.q},${coords.r}`;
      return this.grid[key] ? key : null;
    } else {
      // Use precise square grid coordinate conversion
      const size = this.gridManager.getSquareSize();
      const coords = pixelToSquare(relativeX, relativeY, size);
      
      const key = `${coords.x},${coords.y}`;
      return this.grid[key] ? key : null;
    }
  }

  updateFormFromSettings(html) {
    html.find('[name="color"]').val(this.settings.color);
    html.find('[name="fillColor"]').val(this.settings.fillColor);
    html.find('[name="alpha"]').val(this.settings.alpha);
    html.find('[name="enableFill"]').prop("checked", this.settings.enableFill);
    html
      .find('[name="enableContour"]')
      .prop("checked", this.settings.enableContour);
    html.find('[name="imageScale"]').val(this.settings.imageScale);
    html.find("#sval").text(this.settings.imageScale);
    html.find('[name="imageOffsetX"]').val(this.settings.imageOffsetX);
    html.find("#xval").text(this.settings.imageOffsetX);
    html.find('[name="imageOffsetY"]').val(this.settings.imageOffsetY);
    html.find("#yval").text(this.settings.imageOffsetY);
    html.find('[name="imageRotation"]').val(this.settings.imageRotation);
    html.find("#rval").text(this.settings.imageRotation);
    html.find('[name="imageVisible"]').prop("checked", this.settings.imageVisible);
    html.find('[name="enableDirectionalHighlight"]').prop("checked", this.settings.enableDirectionalHighlight);
  }

  async openFilePicker(html) {
    const fp = new FilePicker({
      type: "media",
      current: this.settings.imageUrl,
      callback: async (path) => {
        this.settings.imageUrl = path;
        this.settings.imageVisible = true;
        await this.saveSettings();
        await this.redrawGridPreview();
        await this.drawGrid(html);
      },
    });
    fp.render(true);
  }

  toggleGridCell(key) {
    const cell = this.grid[key];
    if (!cell) return;

    cell.selected = !cell.selected;
    this.gridManager.setGrid(this.grid);
    this.settings.grid = this.grid;

    // Auto-save grid changes with immediate feedback
    this.saveSettings().then(() => {
      this.redrawGridPreview();
    });
  }

  updateSettingsFromForm(html) {
    if (!html) return;
    this.settings.color = html.find('[name="color"]').val();
    this.settings.fillColor = html.find('[name="fillColor"]').val();

    // Parse opacity input with validation
    let alpha = parseFloat(html.find('[name="alpha"]').val().replace(',', '.'));
    if (isNaN(alpha) || alpha < 0) alpha = 0;
    if (alpha > 1) alpha = 1;
    this.settings.alpha = alpha;

    this.settings.enableFill = html.find('[name="enableFill"]').is(":checked");
    this.settings.enableContour = html
      .find('[name="enableContour"]')
      .is(":checked");
    this.settings.imageScale =
      parseFloat(html.find('[name="imageScale"]').val().replace(',', '.')) || 1.0;
    this.settings.imageOffsetX =
      parseInt(html.find('[name="imageOffsetX"]').val()) || 0;
    this.settings.imageOffsetY =
      parseInt(html.find('[name="imageOffsetY"]').val()) || 0;
    this.settings.imageRotation =
      parseInt(html.find('[name="imageRotation"]').val()) || 0;
    this.settings.imageVisible = html
      .find('[name="imageVisible"]')
      .is(":checked");
    this.settings.enableDirectionalHighlight = html
      .find('[name="enableDirectionalHighlight"]')
      .is(":checked");
    this.settings.grid = this.grid;
  }

  async drawGrid(html) {
    this.updateSettingsFromForm(html);
    this.settings.grid = this.grid;
    
    // Draw graphics for token (or clear if no token)
    await drawSizeMattersGraphicsForToken(this.token);

    // Redraw the PIXI preview
    await this.redrawGridPreview();
  }

  async handleRideButton(html) {
    // Call the global openRideManager function
    if (game.modules.get("size-matters").api.openRideManager) {
      game.modules.get("size-matters").api.openRideManager();
    } else {
      ui.notifications.error("Ride Manager not available!");
    }
  }

  async handlePresetManager(html) {
    const presetManager = new PresetManagerApp(this);
    presetManager.render(true);
  }

  clearTokenGraphics() {
    const currentToken = canvas.tokens.get(this.tokenId);
    clearTokenSizeMattersGraphics(currentToken);
  }

  async clearAll(html) {
    if (!this.token) {
      ui.notifications.warn(MESSAGES.SELECT_TOKEN_FIRST);
      return;
    }

    
    // Clear token graphics first (if desired, but for now, we'll keep the token visible)
    // this.clearTokenGraphics();

    // Reset settings to defaults
    this.settings = foundry.utils.duplicate(DEFAULT_SETTINGS);

    // Reset grid manager and reinitialize
    this.grid = this.gridManager.initializeGrid("medium");
    this.settings.grid = this.grid;

    // Do NOT clear the global texture cache here — it can invalidate Foundry's own textures (tokens, grid)
    // clearTextureCache();

    // Clear global defaults
    await this.clearGlobalDefaults();

    // Clear token-specific settings
    if (this.token) {
      await this.token.document.unsetFlag("size-matters", "settings");
      
      // Broadcast effect removal to all clients
      if (game.modules.get("size-matters").api._socket) {
        game.modules.get("size-matters").api._socket.emit("module.size-matters", {
          action: "removeTokenEffect",
          payload: {
            tokenId: this.token.id,
            sceneId: canvas.scene.id
          }
        });
      }
      
      // FORÇA remoção local imediata
      clearTokenSizeMattersGraphics(this.token);
    }

    // Force immediate save of cleared settings
    await this.saveSettings();
    
    // Redraw grid preview with cleared settings
    this.redrawGridPreview();
    
    // Force redraw with cleared settings
    await this.drawGrid(html);

    // Force canvas refresh to ensure graphics are cleared
    if (this.token) {
      await drawSizeMattersGraphicsForToken(this.token);
    }

    ui.notifications.info("All settings cleared and reset to default!");
  }

  /**
   * Configura um sprite para ser completamente não-interativo
   * @param {PIXI.Sprite} sprite - O sprite a ser configurado
   */
  makeNonInteractive(sprite) {
    sprite.interactive = false;
    sprite.interactiveChildren = false;
    sprite.buttonMode = false;
    sprite.hitArea = null; // Remove hit area completamente
    // Força o sprite a não capturar eventos de ponteiro
    sprite.eventMode = 'none';
  }

  async close(options = {}) {
    // Clean up all preview sprites before closing
    if (this.pixiApp && this.pixiApp.stage) {
      const spritesToRemove = [];
      this.pixiApp.stage.children.forEach(child => {
        if (child instanceof PIXI.Sprite && 
            (child.name === 'SizeMattersPreviewEffect' || child.name === 'SizeMattersPreviewToken')) {
          spritesToRemove.push(child);
        }
      });
      
      spritesToRemove.forEach(sprite => {
        try {
          sprite.visible = false;
          this.pixiApp.stage.removeChild(sprite);
          sprite.destroy({ children: true, texture: false, baseTexture: false });
        } catch (error) {
          console.warn('Size Matters: Error cleaning preview sprites on close:', error);
        }
      });
    }
    
    // Destroy PIXI application
    if (this.pixiApp) {
      this.pixiApp.destroy(true);
      this.pixiApp = null;
      this.gridGraphics = null;
    }

    // Force immediate save before closing
    if (this.token) {
      const html = this.element;
      if (html && html.length > 0) {
        this.updateSettingsFromForm(html);
        this.settings.grid = this.grid;
      }
    }

    // Call parent close method to properly close the application
    return super.close(options);
  }
}<|MERGE_RESOLUTION|>--- conflicted
+++ resolved
@@ -150,11 +150,7 @@
         this.gridGraphics.parent.setChildIndex(this.gridGraphics, this.gridGraphics.parent.children.length - 1);
       }
       
-<<<<<<< HEAD
-      console.log('Size Matters: Grid redrawn - children count:', this.pixiApp.stage.children.length, 'graphics zIndex:', this.gridGraphics.zIndex);
-=======
-      // console.log('Size Matters: Grid redrawn - zIndex:', this.gridGraphics.zIndex, 'interactive:', this.gridGraphics.interactive, 'children count:', this.pixiApp.stage.children.length);
->>>>>>> e0f7cbed
+
     } catch (error) {
       // console.error('Size Matters: Failed to redraw grid preview:', error);
     }
