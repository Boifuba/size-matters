import {
  startTokenRide,
  stopTokenRide,
  removeFollowerFromTokenRide,
  getActiveRideGroups,
  stopAllTokenRides,
  restoreRidesFromFlags,
  createRideFromSelection,
  showRideManagementDialog,
<<<<<<< HEAD
  toggleQuickFollow,
} from "./ride-core.js";
import { GridManager } from "./grid-manager.js";
=======
} from "./ride-core.js";
import { GridManager } from "./grid-manager.js";
import { getTexture, clearTextureCache } from "./texture-utils.js";
>>>>>>> 07726236
import {
  drawSizeMattersGraphicsForToken,
  clearTokenSizeMattersGraphics,
  clearAllSizeMattersGraphics,
} from "./token-graphics.js";
import { SettingsManager } from './settings-manager.js';
<<<<<<< HEAD
import { RideManagerApp } from './RideManagerApp.js';
import { PresetManagerApp } from './PresetManagerApp.js';
import { GridSizeConfigApp } from './GridSizeConfigApp.js';
import { SizeMattersApp } from './SizeMattersApp.js';
import { DEFAULT_SETTINGS, DIRECTIONAL_COLORS, MESSAGES, DEFAULT_GRID_SIZE_CONFIG } from './constants.js';


// ================================
// UTILITIES (formerly utils.js)
// ================================

/**
 * Verifica se o Foundry VTT está pronto para uso
 * @returns {boolean} True se estiver pronto, false caso contrário
 */
export function isFoundryReady() {
  return !!(canvas && canvas.tokens && ui && ui.notifications);
}

/**
 * Mostra aviso se o Foundry não estiver pronto
 * @returns {boolean} True se estiver pronto, false se mostrou aviso
 */
export function checkFoundryReady() {
  if (!isFoundryReady()) {
    console.warn(MESSAGES.FOUNDRY_NOT_READY);
    return false;
  }
  return true;
}

// ================================
// MAIN MODULE LOGIC
// ================================

function openSizeMatters() {
  if (!checkFoundryReady()) {
=======
import { UIManager } from './ui-manager.js';

class RideManagerApp extends Application {
  constructor(options = {}) {
    super(options);
    this.selectedLeader = null;
    this.selectedFollowers = new Set();
    this.activeGroups = new Map();
    this.initializeFromControlledTokens();
    this.loadActiveGroups();
  }

  initializeFromControlledTokens() {
    const controlledTokens = canvas.tokens.controlled;

    if (controlledTokens.length > 0) {
      this.selectedLeader = controlledTokens[0].id;

      for (let i = 1; i < controlledTokens.length; i++) {
        this.selectedFollowers.add(controlledTokens[i].id);
      }
    }
  }

  static get defaultOptions() {
    return foundry.utils.mergeObject(super.defaultOptions, {
      id: "ride-manager",
      title: "Ride Manager",
      template: "modules/size-matters/templates/ride-manager-dialog.html",
      width: 500,
      height: "auto",
      resizable: false,
      closeOnSubmit: false,
    });
  }

  getData() {
    const tokensInActiveRides = new Set();

    this.activeGroups.forEach((group, leaderId) => {
      tokensInActiveRides.add(leaderId);
      group.followers.forEach((follower, followerId) => {
        tokensInActiveRides.add(followerId);
      });
    });

    const availableTokens = canvas.tokens.placeables
      .filter((token) => !tokensInActiveRides.has(token.id))
      .map((token) => ({
        id: token.id,
        name: token.name || "Unnamed Token",
        controlled: token.controlled,
        isSelectedLeader: this.selectedLeader === token.id,
        isSelectedFollower: this.selectedFollowers.has(token.id),
      }));

    const activeGroupsArray = Array.from(this.activeGroups.entries()).map(
      ([leaderId, group]) => ({
        leaderId: leaderId,
        leaderName: group.leaderName,
        followers: Array.from(group.followers.entries()).map(
          ([followerId, follower]) => ({
            id: followerId,
            name: follower.name,
          })
        ),
      })
    );

    return {
      availableTokens: availableTokens,
      activeGroups: activeGroupsArray,
      selectedLeader: this.selectedLeader,
      selectedFollowers: Array.from(this.selectedFollowers),
    };
  }

  loadActiveGroups() {
    this.activeGroups = getActiveRideGroups();
  }

  async startRide() {
    if (!this.selectedLeader || this.selectedFollowers.size === 0) {
      ui.notifications.warn("Select a leader and at least one follower!");
      return;
    }

    const leaderToken = canvas.tokens.get(this.selectedLeader);
    if (leaderToken && !leaderToken.controlled) {
      leaderToken.control({ releaseOthers: true });
    }

    for (const followerId of this.selectedFollowers) {
      const followerToken = canvas.tokens.get(followerId);
      if (followerToken && !followerToken.controlled) {
        followerToken.control({ releaseOthers: false });
      }
    }

    if (!leaderToken) {
      ui.notifications.error("Leader token not found!");
      return;
    }

    const followersMap = new Map();
    for (const followerId of this.selectedFollowers) {
      const followerToken = canvas.tokens.get(followerId);
      if (followerToken) {
        followersMap.set(followerId, {
          name: followerToken.name || "Unnamed Token",
          hookId: null,
        });
      }
    }

    try {
      await startTokenRide(leaderToken, followersMap);

      this.activeGroups.set(this.selectedLeader, {
        leaderName: leaderToken.name || "Unnamed Token",
        followers: followersMap,
      });

      this.selectedLeader = null;
      this.selectedFollowers.clear();
      this.render();
    } catch (error) {
      console.error("Size Matters: Error starting ride:", error);
      ui.notifications.error("Error starting ride!");
    }
  }

  async stopRideForLeader(leaderId) {
    const leaderDocument = canvas.scene.tokens.get(leaderId);
    if (!leaderDocument) return;

    await stopTokenRide(leaderDocument);
    this.activeGroups.delete(leaderId);

    if (this.selectedLeader === leaderId) {
      this.selectedLeader = null;
    }

    const group = this.activeGroups.get(leaderId);
    if (group) {
      group.followers.forEach((follower, followerId) => {
        this.selectedFollowers.delete(followerId);
      });
    }
  }

  async removeFollowerFromGroup(leaderId, followerId) {
    const leaderDocument = canvas.scene.tokens.get(leaderId);
    if (!leaderDocument) return;

    const rideStillActive = await removeFollowerFromTokenRide(
      leaderDocument,
      followerId
    );

    if (!rideStillActive) {
      this.activeGroups.delete(leaderId);
    } else {
      const group = this.activeGroups.get(leaderId);
      if (group) {
        group.followers.delete(followerId);
      }
    }

    this.selectedFollowers.delete(followerId);

    if (!rideStillActive && this.selectedLeader === leaderId) {
      this.selectedLeader = null;
    }

    this.render();
  }

  async stopAllRides() {
    await stopAllTokenRides();

    this.selectedLeader = null;
    this.selectedFollowers.clear();

    this.activeGroups.clear();
    this.render();
  }

  activateListeners(html) {
    super.activateListeners(html);

    html.find("#leader-select").change((event) => {
      this.selectedLeader = event.target.value || null;

      if (this.selectedLeader) {
        const leaderToken = canvas.tokens.get(this.selectedLeader);
        if (leaderToken) {
          leaderToken.control({ releaseOthers: true });
        }
      }
    });

    html.find(".sm-follower-checkbox").change((event) => {
      const followerId = event.target.value;
      const isChecked = event.target.checked;
      const followerToken = canvas.tokens.get(followerId);

      if (isChecked) {
        this.selectedFollowers.add(followerId);
        if (followerToken) {
          followerToken.control({ releaseOthers: false });
        }
      } else {
        this.selectedFollowers.delete(followerId);
        if (followerToken) {
          followerToken.release();
        }
      }
    });

    html.find(".sm-start-ride-btn").click(() => {
      this.startRide();
    });

    html.find(".sm-stop-all-btn").click(() => {
      this.stopAllRides();
    });

    html.find(".sm-remove-group-btn").click(async (event) => {
      const leaderId = event.currentTarget.getAttribute("data-leader");
      await this.stopRideForLeader(leaderId);
      this.render(true);
    });

    html.find(".sm-remove-follower-btn").click(async (event) => {
      const leaderId = event.currentTarget.getAttribute("data-leader");
      const followerId = event.currentTarget.getAttribute("data-follower");
      await this.removeFollowerFromGroup(leaderId, followerId);
    });
  }
}

class SizeMattersApp extends Application {
  constructor(token = null, options = {}) {
    super(options);
    this.token = token;
    this.tokenId = token ? token.id : null;
    this.gridManager = new GridManager();
    this.gridManager = new GridManager();
    this.initializeGrid();
    this.loadSettings();
  }

  static get defaultOptions() {
    return foundry.utils.mergeObject(super.defaultOptions, {
      id: "size-matters",
      title: "Yes, Size Matters!",
      template: "modules/size-matters/templates/size-matters-dialog.html",
      width: 420,
      height: "auto",
      resizable: false,
      closeOnSubmit: false,
    });
  }

  async render(force = false, options = {}) {
    const result = await super.render(force, options);

    return result;
  }

  initializeGrid() {
    const zoomLevel = this.settings?.zoomLevel || "medium";
    this.grid = this.gridManager.initializeGrid(zoomLevel, this.grid);
    this.currentSvgRadius = this.gridManager.getSvgRadius();
    this.currentSquareSize = this.gridManager.getSquareSize();
  }

  loadSettings() {
    const tokenSettings = this.token
      ? this.token.document.getFlag("size-matters", "settings") || {}
      : {};

    // Load global defaults first
    const globalDefaults =
      game.settings.get("size-matters", "globalDefaults") || {};

    // Start with hardcoded defaults, then merge global defaults, then token-specific settings
    const hardcodedDefaults = {
      color: "#ff0000",
      fillColor: "#ff0000",
      thickness: 3, // Fixed at 3px
      alpha: 0.7,
      enableFill: true,
      enableContour: true,
      imageUrl: "",
      imageScale: 1.0,
      imageOffsetX: 0,
      imageOffsetY: 0,
      imageRotation: 0,
      imageVisible: true,
      zoomLevel: "medium",
      redLineAdjustment: 0,
      greenLineAdjustment: 0,
    };

    // Merge in order: hardcoded -> global -> token-specific
    this.settings = foundry.utils.mergeObject(
      hardcodedDefaults,
      globalDefaults
    );
    this.settings = foundry.utils.mergeObject(this.settings, tokenSettings);

    // Force thickness to always be 3
    this.settings.thickness = 3;

    if (tokenSettings.grid) {
      this.grid = tokenSettings.grid;
    } else {
      this.initializeGrid();
    }

    // Após carregar as configurações, reinicializar o grid com o zoom level correto
    this.initializeGrid();
  }

  async saveSettings() {
    if (this.token) {
      await this.token.document.setFlag(
        "size-matters",
        "settings",
        foundry.utils.duplicate(this.settings)
      );
    }

    // Also save general settings (excluding grid) as global defaults
    const globalSettings = {
      color: this.settings.color,
      fillColor: this.settings.fillColor,
      thickness: 3, // Always save as 3
      alpha: this.settings.alpha,
      enableFill: this.settings.enableFill,
      enableContour: this.settings.enableContour,
      imageUrl: this.settings.imageUrl,
      imageScale: this.settings.imageScale,
      imageOffsetX: this.settings.imageOffsetX,
      imageOffsetY: this.settings.imageOffsetY,
      imageRotation: this.settings.imageRotation,
      imageVisible: this.settings.imageVisible,
      zoomLevel: this.settings.zoomLevel,
    };

    await game.settings.set("size-matters", "globalDefaults", globalSettings);
  }

  async setControlledToken(token) {
    this.token = token;
    this.tokenId = token ? token.id : null;
    this.loadSettings();
    this.render(false);
  }

  async getPresets() {
    return game.settings.get("size-matters", "presets") || {};
  }

  async savePreset(name, settings) {
    const presets = await this.getPresets();
    const presetData = {
      color: settings.color,
      fillColor: settings.fillColor,
      thickness: 3, // Always save presets with 3px thickness
      alpha: settings.alpha,
      enableFill: settings.enableFill,
      enableContour: settings.enableContour,
      imageUrl: settings.imageUrl,
      imageScale: settings.imageScale,
      imageOffsetX: settings.imageOffsetX,
      imageOffsetY: settings.imageOffsetY,
      imageRotation: settings.imageRotation,
      imageVisible: settings.imageVisible,
      grid: foundry.utils.duplicate(settings.grid),
    };
    presets[name] = presetData;
    await game.settings.set("size-matters", "presets", presets);
  }

  async deletePreset(name) {
    const presets = await this.getPresets();
    delete presets[name];
    await game.settings.set("size-matters", "presets", presets);
  }

  async loadPreset(name) {
    const presets = await this.getPresets();
    const preset = presets[name];
    if (preset) {
      this.settings = foundry.utils.mergeObject(this.settings, preset);
      // Force thickness to 3
      this.settings.thickness = 3;

      if (preset.grid) {
        this.grid = foundry.utils.duplicate(preset.grid);
        this.settings.grid = this.grid;
      }
      await this.saveSettings();

      this.render(true);
      await this.drawGrid();

      return true;
    }
    return false;
  }

  getData() {
    if (!this.token) {
      return {
        noToken: true,
        gridType: "No Token Selected",
        gridSize: 0,
        gridSVG:
          '<div style="text-align: center; padding: 40px; color: #666;">Select a token to configure</div>',
        isPointyTop: false,
        isHexGrid: false,
        enableDirectionalHighlight: game.settings.get(
          "size-matters",
          "enableDirectionalHighlight"
        ),
        ...this.settings,
      };
    }
    const gridType = canvas.grid.type;
    const isHexGrid = [
      CONST.GRID_TYPES.HEXODDR,
      CONST.GRID_TYPES.HEXEVENR,
      CONST.GRID_TYPES.HEXODDQ,
      CONST.GRID_TYPES.HEXEVENQ,
    ].includes(gridType);
    const isPointyTop = [
      CONST.GRID_TYPES.HEXODDR,
      CONST.GRID_TYPES.HEXEVENR,
    ].includes(gridType);
    return {
      gridType: isHexGrid
        ? isPointyTop
          ? "Pointy-Top Hex"
          : "Flat-Top Hex"
        : "Square Grid",
      gridSize: canvas.grid.size,
      gridSVG: this.createGridSVG(isHexGrid, isPointyTop),
      isPointyTop: isPointyTop,
      isHexGrid: isHexGrid,
      enableDirectionalHighlight: game.settings.get(
        "size-matters",
        "enableDirectionalHighlight"
      ),
      ...this.settings,
    };
  }

  createGridSVG(isHexGrid, isPointyTop) {
    const svgSize = 300;
    // Atualizar o grid no manager antes de criar o SVG
    this.gridManager.setGrid(this.grid);
    return this.gridManager.createGridSVG(isHexGrid, isPointyTop, svgSize);
  }

  updateGridSVG(html) {
    const gridType = canvas.grid.type;
    const isHexGrid = [
      CONST.GRID_TYPES.HEXODDR,
      CONST.GRID_TYPES.HEXEVENR,
      CONST.GRID_TYPES.HEXODDQ,
      CONST.GRID_TYPES.HEXEVENQ,
    ].includes(gridType);
    const isPointyTop = [
      CONST.GRID_TYPES.HEXODDR,
      CONST.GRID_TYPES.HEXEVENR,
    ].includes(gridType);

    const newSVG = this.createGridSVG(isHexGrid, isPointyTop);
    html.find(".sm-grid-container").html(newSVG);
    html.find("polygon[data-grid], rect[data-grid]").click((event) => {
      const key = event.currentTarget.getAttribute("data-grid");
      this.toggleGridCell(key, event.currentTarget);
      this.drawGrid(html);
    });
  }

  activateListeners(html) {
    super.activateListeners(html);
    this.drawGrid(html);
    this.setupGridInteraction(html);
    this.setupAccordions(html);

    // Opacity input with real-time validation and update
    html.find('input[name="alpha"]').on("input", (event) => {
      let value = parseFloat(event.target.value);

      // Clamp value between 0 and 1
      if (isNaN(value) || value < 0) value = 0;
      if (value > 1) value = 1;

      // Update the input field with clamped value
      event.target.value = value;

      this.updateSettingsFromForm(html);
      this.drawGrid(html);
      this.saveSettings();
    });

    // Real-time updates for other controls
    html.find('input[name="imageScale"]').on("input", (event) => {
      html.find("#sval").text(event.target.value);
      this.updateSettingsFromForm(html);
      this.drawGrid(html);
      this.saveSettings();
    });

    html.find('input[name="imageOffsetX"]').on("input", (event) => {
      html.find("#xval").text(event.target.value);
      this.updateSettingsFromForm(html);
      this.drawGrid(html);
      this.saveSettings();
    });

    html.find('input[name="imageOffsetY"]').on("input", (event) => {
      html.find("#yval").text(event.target.value);
      this.updateSettingsFromForm(html);
      this.drawGrid(html);
      this.saveSettings();
    });

    html.find('input[name="imageRotation"]').on("input", (event) => {
      html.find("#rval").text(event.target.value);
      this.updateSettingsFromForm(html);
      this.drawGrid(html);
      this.saveSettings();
    });

    html.find('input[name="color"]').on("change", (event) => {
      this.updateSettingsFromForm(html);
      this.drawGrid(html);
      this.saveSettings();
    });

    html.find('input[name="fillColor"]').on("change", (event) => {
      this.updateSettingsFromForm(html);
      this.drawGrid(html);
      this.saveSettings();
    });

    html.find('input[name="enableFill"]').on("change", (event) => {
      this.updateSettingsFromForm(html);
      this.drawGrid(html);
      this.saveSettings();
    });

    html.find('input[name="enableContour"]').on("change", (event) => {
      this.updateSettingsFromForm(html);
      this.drawGrid(html);
      this.saveSettings();
    });

    html.find('input[name="imageVisible"]').on("change", (event) => {
      this.updateSettingsFromForm(html);
      this.drawGrid(html);
      this.saveSettings();
    });

    // Zoom level changes with immediate update
    html.find('select[name="zoomLevel"]').on("change", (event) => {
      this.settings.zoomLevel = event.target.value;
      this.initializeGrid();
      this.updateGridSVG(html);
      this.drawGrid(html);
      this.saveSettings();
    });

    // Radio button changes for zoom level
    html.find('input[name="zoomLevel"]').on("change", (event) => {
      if (event.target.checked) {
        this.settings.zoomLevel = event.target.value;
        this.initializeGrid();
        this.updateGridSVG(html);
        this.drawGrid(html);
        this.saveSettings();
      }
    });

    // Directional highlight toggle
    html
      .find('input[name="enableDirectionalHighlight"]')
      .on("change", (event) => {
        const isEnabled = event.target.checked;
        // Usar o SettingsManager para atualizar a configuração
        SettingsManager.setDirectionalHighlight(isEnabled);
        this.drawGrid(html);
      });

    // Button handlers
    html.find(".file-picker-button").click(() => this.openFilePicker(html));
    html.find(".sm-file-picker-button").click(() => this.openFilePicker(html));
    html.find(".sm-ride-button").click(() => this.handleRideButton(html));
    html.find(".sm-clear-button").click(() => this.clearAll(html));
    html
      .find(".sm-preset-manager-button")
      .click(() => this.handlePresetManager(html));

    // Line adjustment button handlers
    html.find(".sm-add-red-btn").click(() => {
      this.settings.redLineAdjustment = Math.min(
        1,
        this.settings.redLineAdjustment + 1
      );
      this.saveSettings();
      this.drawGrid(html);
    });

    html.find(".sm-remove-red-btn").click(() => {
      this.settings.redLineAdjustment = Math.max(
        -1,
        this.settings.redLineAdjustment - 1
      );
      this.saveSettings();
      this.drawGrid(html);
    });

    html.find(".sm-add-green-btn").click(() => {
      this.settings.greenLineAdjustment = Math.min(
        1,
        this.settings.greenLineAdjustment + 1
      );
      this.saveSettings();
      this.drawGrid(html);
    });

    html.find(".sm-remove-green-btn").click(() => {
      this.settings.greenLineAdjustment = Math.max(
        -1,
        this.settings.greenLineAdjustment - 1
      );
      this.saveSettings();
      this.drawGrid(html);
    });

    // Zoom button handlers
    html.find(".sm-zoom-in-btn").click(() => {
      const currentZoom = this.settings.zoomLevel;
      let newZoom = currentZoom;

      if (currentZoom === "small") {
        newZoom = "medium";
      } else if (currentZoom === "medium") {
        newZoom = "large";
      }
      // If already 'large', stay at 'large'

      if (newZoom !== currentZoom) {
        this.settings.zoomLevel = newZoom;
        this.initializeGrid();
        this.updateGridSVG(html);
        this.drawGrid(html);
        this.saveSettings();
      }
    });

    html.find(".sm-zoom-out-btn").click(() => {
      const currentZoom = this.settings.zoomLevel;
      let newZoom = currentZoom;

      if (currentZoom === "large") {
        newZoom = "medium";
      } else if (currentZoom === "medium") {
        newZoom = "small";
      }
      // If already 'small', stay at 'small'

      if (newZoom !== currentZoom) {
        this.settings.zoomLevel = newZoom;
        this.initializeGrid();
        this.updateGridSVG(html);
        this.drawGrid(html);
        this.saveSettings();
      }
    });

    // Save button handler
    html.find(".sm-save-button").click(async () => {
      this.updateSettingsFromForm(html);
      this.settings.grid = this.grid;
      await this.saveSettings();
      await this.drawGrid(html);
      ui.notifications.info("Settings saved successfully!");
    });
  }

  setupAccordions(html) {
    html.find(".sm-accordion-header").click((event) => {
      const header = $(event.currentTarget);
      const targetId = header.data("target");
      const content = html.find(`#${targetId}`);
      const icon = header.find(".sm-accordion-icon");

      // Toggle active state
      header.toggleClass("active");
      content.toggleClass("active");

      // Animate icon rotation is handled by CSS
    });
  }

  setupGridInteraction(html) {
    let isDragging = false;
    let dragMode = null;
    const gridElements = html.find("polygon[data-grid], rect[data-grid]");

    $(document).off("mouseup.size-matters");

    gridElements.on("mousedown", (event) => {
      event.preventDefault();
      const key = event.currentTarget.getAttribute("data-grid");
      const cell = this.grid[key];
      if (cell.isCenter) return;
      isDragging = true;
      dragMode = cell.selected ? "deselect" : "select";
      this.toggleGridCell(key, event.currentTarget);
      this.drawGrid(html);
    });

    gridElements.on("mouseenter", (event) => {
      if (!isDragging) return;
      const key = event.currentTarget.getAttribute("data-grid");
      const cell = this.grid[key];
      if (cell.isCenter) return;
      if (
        (dragMode === "select" && !cell.selected) ||
        (dragMode === "deselect" && cell.selected)
      ) {
        this.toggleGridCell(key, event.currentTarget);
        this.drawGrid(html);
      }
    });

    $(document).on("mouseup.size-matters", () => {
      isDragging = false;
      dragMode = null;
    });

    html.find(".sm-grid-container").on("mouseleave", () => {
      isDragging = false;
      dragMode = null;
    });

    html.find(".sm-grid-container").on("selectstart", (event) => {
      if (isDragging) {
        event.preventDefault();
      }
    });
  }

  updateFormFromSettings(html) {
    html.find('[name="color"]').val(this.settings.color);
    html.find('[name="fillColor"]').val(this.settings.fillColor);
    html.find('[name="alpha"]').val(this.settings.alpha);
    html.find('[name="enableFill"]').prop("checked", this.settings.enableFill);
    html
      .find('[name="enableContour"]')
      .prop("checked", this.settings.enableContour);
    html.find('[name="imageScale"]').val(this.settings.imageScale);
    html.find("#sval").text(this.settings.imageScale);
    html.find('[name="imageOffsetX"]').val(this.settings.imageOffsetX);
    html.find("#xval").text(this.settings.imageOffsetX);
    html.find('[name="imageOffsetY"]').val(this.settings.imageOffsetY);
    html.find("#yval").text(this.settings.imageOffsetY);
    html.find('[name="imageRotation"]').val(this.settings.imageRotation);
    html.find("#rval").text(this.settings.imageRotation);
  }

  async openFilePicker(html) {
    const fp = new FilePicker({
      type: "media",
      current: this.settings.imageUrl,
      callback: (path) => {
        this.settings.imageUrl = path;
        this.settings.imageVisible = true;
        this.saveSettings();
        this.updateGridSVG(html);
        this.drawGrid(html);
      },
    });
    fp.render(true);
  }

  toggleGridCell(key, element) {
    const cell = this.grid[key];
    if (!cell) return;

    cell.selected = !cell.selected;
    this.gridManager.setGrid(this.grid);
    const fill = cell.selected ? "#2196F3" : "#ffffff";
    element.setAttribute("fill", fill);
    element.classList.toggle("sm-grid-selected", cell.selected);
    element.classList.toggle("sm-grid-unselected", !cell.selected);
    this.settings.grid = this.grid;

    // Auto-save grid changes with immediate feedback
    this.saveSettings().then(() => {
      this.drawGrid();
    });
  }

  updateSettingsFromForm(html) {
    if (!html) return;
    this.settings.color = html.find('[name="color"]').val();
    this.settings.fillColor = html.find('[name="fillColor"]').val();
    this.settings.thickness = 3; // Always 3px

    // Parse opacity input with validation
    let alpha = parseFloat(html.find('[name="alpha"]').val());
    if (isNaN(alpha) || alpha < 0) alpha = 0;
    if (alpha > 1) alpha = 1;
    this.settings.alpha = alpha;

    this.settings.enableFill = html.find('[name="enableFill"]').is(":checked");
    this.settings.enableContour = html
      .find('[name="enableContour"]')
      .is(":checked");
    this.settings.imageScale =
      parseFloat(html.find('[name="imageScale"]').val()) || 1.0;
    this.settings.imageOffsetX =
      parseInt(html.find('[name="imageOffsetX"]').val()) || 0;
    this.settings.imageOffsetY =
      parseInt(html.find('[name="imageOffsetY"]').val()) || 0;
    this.settings.imageRotation =
      parseInt(html.find('[name="imageRotation"]').val()) || 0;
    this.settings.imageVisible = html
      .find('[name="imageVisible"]')
      .is(":checked");
    this.settings.grid = this.grid;
  }

  async drawGrid(html) {
    if (!this.token) {
      return;
    }
    this.updateSettingsFromForm(html);
    this.settings.grid = this.grid;
    await drawSizeMattersGraphicsForToken(this.token);

    if (html) {
      this.updateGridSVG(html);
    }
  }

  async handleRideButton(html) {
    openRideManager();
  }

  async handlePresetManager(html) {
    const presetManager = new PresetManagerApp(this);
    presetManager.render(true);
  }

  clearTokenGraphics() {
    const currentToken = canvas.tokens.get(this.tokenId);
    clearTokenSizeMattersGraphics(currentToken);
  }

  async clearAll(html) {
    if (!this.token) {
      ui.notifications.warn("Select a token first!");
      return;
    }
    this.clearTokenGraphics();

    // Reset to hardcoded defaults
    this.settings = {
      color: "#ff0000",
      fillColor: "#ff0000",
      thickness: 3, // Fixed at 3px
      alpha: 0.7,
      enableFill: true,
      enableContour: true,
      imageUrl: "",
      imageScale: 1.0,
      imageOffsetX: 0,
      imageOffsetY: 0,
      imageRotation: 0,
      imageVisible: true,
      zoomLevel: "medium",
      redLineAdjustment: 0,
      greenLineAdjustment: 0,
    };

    // Reset grid manager and reinitialize
    this.grid = this.gridManager.initializeGrid("medium");
    this.settings.grid = this.grid;

    // Reset global defaults to hardcoded values
    await game.settings.set("size-matters", "globalDefaults", {
      color: "#ff0000",
      fillColor: "#ff0000",
      thickness: 3,
      alpha: 0.7,
      enableFill: true,
      enableContour: true,
      imageUrl: "",
      imageScale: 1.0,
      imageOffsetX: 0,
      imageOffsetY: 0,
      imageRotation: 0,
      imageVisible: true,
      zoomLevel: "medium",
      redLineAdjustment: 0,
      greenLineAdjustment: 0,
    });

    if (this.token) {
      await this.token.document.unsetFlag("size-matters", "settings");
    }
    if (html) {
      this.updateFormFromSettings(html);
      this.updateGridSVG(html);
    }
    ui.notifications.info("All settings cleared and reset to default!");
  }

  async close(options = {}) {
    $(document).off("mouseup.size-matters");

    // Force save settings when closing
    if (this.token) {
      const html = this.element;
      if (html && html.length > 0) {
        this.updateSettingsFromForm(html);
        this.settings.grid = this.grid;
      }
      await this.saveSettings();
      await this.drawGrid();
    }
    window.sizeMattersApp = null;
    return super.close(options);
  }
}

class PresetManagerApp extends Application {
  constructor(sizeMattersApp = null, options = {}) {
    super(options);
    this.sizeMattersApp = sizeMattersApp;
  }

  static get defaultOptions() {
    return foundry.utils.mergeObject(super.defaultOptions, {
      id: "preset-manager",
      title: "Preset Manager",
      template: "modules/size-matters/templates/preset-manager-dialog.html",
      width: 600,
      height: 500,
      resizable: true,
      closeOnSubmit: false,
    });
  }

  async getData() {
    const presets = await this.getPresets();
    const presetsArray = Object.entries(presets).map(([name, preset]) => {
      return {
        name: name,
        imageUrl: preset.imageUrl || null,
        isVideo: preset.imageUrl
          ? /\.(webm|mp4|ogg|mov)$/i.test(preset.imageUrl)
          : false,
        ...preset,
      };
    });

    return {
      presets: presetsArray,
    };
  }

  async getPresets() {
    return game.settings.get("size-matters", "presets") || {};
  }

  async savePreset(name, settings) {
    const presets = await this.getPresets();
    const presetData = {
      color: settings.color,
      fillColor: settings.fillColor,
      thickness: 3,
      alpha: settings.alpha,
      enableFill: settings.enableFill,
      enableContour: settings.enableContour,
      imageUrl: settings.imageUrl,
      imageScale: settings.imageScale,
      imageOffsetX: settings.imageOffsetX,
      imageOffsetY: settings.imageOffsetY,
      imageRotation: settings.imageRotation,
      imageVisible: settings.imageVisible,
      grid: foundry.utils.duplicate(settings.grid),
    };
    presets[name] = presetData;
    await game.settings.set("size-matters", "presets", presets);
  }

  async deletePreset(name) {
    const presets = await this.getPresets();
    delete presets[name];
    await game.settings.set("size-matters", "presets", presets);
  }

  async handleSaveCurrentPreset() {
    if (!this.sizeMattersApp) {
      ui.notifications.warn(
        "Size Matters window must be open to save current settings!"
      );
      return;
    }

    const name = document.getElementById("new-preset-name")?.value?.trim();
    if (!name) {
      ui.notifications.warn("Enter a preset name!");
      return;
    }
    //pra que isso se eu já salvei lá em cima ?
    const currentSettings = {
      ...this.sizeMattersApp.settings,
      thickness: 3, // Ensure 3px thickness
      grid: foundry.utils.duplicate(this.sizeMattersApp.grid),
    };

    await this.savePreset(name, currentSettings);
    document.getElementById("new-preset-name").value = "";
    this.render(true);
    ui.notifications.info(`Preset "${name}" saved!`);
  }

  async applyPreset(name) {
    if (!this.sizeMattersApp) {
      ui.notifications.warn(
        "Size Matters window must be open to apply presets!"
      );
      return;
    }

    // const loaded = await this.sizeMattersApp.loadPreset(name);
    // if (loaded) {
    //   ui.notifications.info(`Preset "${name}" applied!`);
    // } else {
    //   ui.notifications.error("Failed to apply preset!");
    // }
  }

  activateListeners(html) {
    super.activateListeners(html);

    html.find(".sm-save-current-btn").click(async () => {
      await this.handleSaveCurrentPreset();
    });

    html.find(".sm-preset-item").click(async (event) => {
      if ($(event.target).closest(".sm-preset-actions").length > 0) {
        return;
      }

      const presetName = event.currentTarget.getAttribute("data-preset-name");
      await this.applyPreset(presetName);
    });

    // Adicionar listener para botão direito (associar preset ao ator)
    html.find(".sm-preset-item").on("contextmenu", async (event) => {
      event.preventDefault();
      event.stopPropagation();

      const presetName = event.currentTarget.getAttribute("data-preset-name");
      await this.associatePresetToActor(presetName);
    });
    html.find(".sm-apply-preset-btn").click(async (event) => {
      event.stopPropagation();
      const presetName = event.currentTarget.getAttribute("data-preset-name");
      await this.applyPreset(presetName);
    });

    html.find(".sm-delete-preset-btn").click(async (event) => {
      event.stopPropagation();
      const presetName = event.currentTarget.getAttribute("data-preset-name");

      const confirmed = await Dialog.confirm({
        title: "Delete Preset",
        content: `<p>Are you sure you want to delete the preset "<strong>${presetName}</strong>"?</p>`,
        yes: () => true,
        no: () => false,
      });

      if (confirmed) {
        await this.deletePreset(presetName);
        this.render(true);
        ui.notifications.info(`Preset "${presetName}" deleted!`);
      }
    });

    html.find(".sm-export-presets-btn").click(async (event) => {
      event.stopPropagation();

      try {
        const presets = await this.getPresets();

        if (Object.keys(presets).length === 0) {
          ui.notifications.warn("No presets to export!");
          return;
        }

        function downloadJSON(data, filename = "export.json") {
          const jsonString = JSON.stringify(data, null, 2);
          const blob = new Blob([jsonString], { type: "application/json" });
          const url = URL.createObjectURL(blob);

          const link = document.createElement("a");
          link.href = url;
          link.download = filename;
          link.style.display = "none";

          document.body.appendChild(link);
          link.click();
          document.body.removeChild(link);

          URL.revokeObjectURL(url);
        }

        downloadJSON(presets, "size-matters-presets.json");

        ui.notifications.info(
          `Exported ${Object.keys(presets).length} preset(s) successfully!`
        );
      } catch (error) {
        console.error("Size Matters: Error exporting presets:", error);
        ui.notifications.error("Failed to export presets!");
      }
    });

    html.find(".sm-import-presets-btn").click(async (event) => {
      event.stopPropagation();

      try {
        const fileInput = document.createElement("input");
        fileInput.type = "file";
        fileInput.accept = ".json";
        fileInput.style.display = "none";

        fileInput.addEventListener("change", async (e) => {
          const file = e.target.files[0];
          if (!file) return;

          try {
            const text = await file.text();
            const importedPresets = JSON.parse(text);

            if (
              typeof importedPresets !== "object" ||
              importedPresets === null
            ) {
              throw new Error("Invalid preset file format");
            }

            const currentPresets = await this.getPresets();

            const conflicts = Object.keys(importedPresets).filter((name) =>
              currentPresets.hasOwnProperty(name)
            );

            let shouldProceed = true;
            if (conflicts.length > 0) {
              shouldProceed = await Dialog.confirm({
                title: "Import Conflicts",
                content: `<p>The following presets already exist and will be overwritten:</p>
                         <ul>${conflicts
                           .map((name) => `<li><strong>${name}</strong></li>`)
                           .join("")}</ul>
                         <p>Do you want to continue?</p>`,
                yes: () => true,
                no: () => false,
              });
            }

            if (shouldProceed) {
              const mergedPresets = { ...currentPresets, ...importedPresets };
              await game.settings.set("size-matters", "presets", mergedPresets);

              this.render(true);
              ui.notifications.info(
                `Imported ${
                  Object.keys(importedPresets).length
                } preset(s) successfully!`
              );
            }
          } catch (error) {
            console.error("Size Matters: Error importing presets:", error);
            ui.notifications.error(
              "Failed to import presets! Please check the file format."
            );
          }

          document.body.removeChild(fileInput);
        });

        document.body.appendChild(fileInput);
        fileInput.click();
      } catch (error) {
        console.error("Size Matters: Error setting up import:", error);
        ui.notifications.error("Failed to set up import!");
      }
    });
  }

  async associatePresetToActor(presetName) {
    const selectedTokens = canvas.tokens.controlled;
    if (selectedTokens.length === 0) {
      ui.notifications.warn(
        "Selecione um token primeiro para associar o preset ao ator!"
      );
      return;
    }

    const token = selectedTokens[0];
    if (!token.actor) {
      ui.notifications.warn(
        "O token selecionado não possui um ator associado!"
      );
      return;
    }

    try {
      await token.actor.setFlag("size-matters", "associatedPreset", presetName);
      ui.notifications.info(
        `Preset "${presetName}" associado ao ator "${token.actor.name}"!`
      );
    } catch (error) {
      console.error("Size Matters: Erro ao associar preset ao ator:", error);
      ui.notifications.error("Erro ao associar preset ao ator!");
    }
  }
}

class GridSizeConfigApp extends FormApplication {
  static get defaultOptions() {
    return foundry.utils.mergeObject(super.defaultOptions, {
      id: "grid-size-config",
      title: "Grid Size Configuration",
      template: "modules/size-matters/templates/grid-size-config.html",
      width: 500,
      height: 400,
      resizable: true,
      closeOnSubmit: true,
    });
  }

  getData() {
    const config = game.settings.get("size-matters", "gridSizeConfig");
    return {
      config: config,
    };
  }

  async _updateObject(event, formData) {
    const config = {
      small: {
        hex: {
          gridSize: parseInt(formData["small.hex.gridSize"]) || 4,
          svgRadius: parseInt(formData["small.hex.svgRadius"]) || 12,
        },
        square: {
          gridSize: parseInt(formData["small.square.gridSize"]) || 4,
          squareSize: parseInt(formData["small.square.squareSize"]) || 20,
        },
      },
      medium: {
        hex: {
          gridSize: parseInt(formData["medium.hex.gridSize"]) || 4,
          svgRadius: parseInt(formData["medium.hex.svgRadius"]) || 24,
        },
        square: {
          gridSize: parseInt(formData["medium.square.gridSize"]) || 4,
          squareSize: parseInt(formData["medium.square.squareSize"]) || 40,
        },
      },
      large: {
        hex: {
          gridSize: parseInt(formData["large.hex.gridSize"]) || 4,
          svgRadius: parseInt(formData["large.hex.svgRadius"]) || 36,
        },
        square: {
          gridSize: parseInt(formData["large.square.gridSize"]) || 4,
          squareSize: parseInt(formData["large.square.squareSize"]) || 60,
        },
      },
    };

    await game.settings.set("size-matters", "gridSizeConfig", config);
    ui.notifications.info("Grid size configuration updated!");

    // Update any open Size Matters windows
    if (window.sizeMattersApp && window.sizeMattersApp.rendered) {
      window.sizeMattersApp.initializeGrid();
      window.sizeMattersApp.render(true);
    }
  }
}

window.openSizeMatters = function () {
  if (!canvas || !canvas.tokens || !ui || !ui.notifications) {
    console.warn(
      "Size Matters: Foundry VTT not ready yet. Please try again in a moment."
    );
>>>>>>> 07726236
    return;
  }
  if (window.sizeMattersApp && window.sizeMattersApp.rendered) {
    window.sizeMattersApp.bringToTop();
    return;
  }
  const token =
    canvas.tokens.controlled.length > 0 ? canvas.tokens.controlled[0] : null;
  const gridType = canvas.grid.type;
  const isHexGrid = [
    CONST.GRID_TYPES.HEXODDR,
    CONST.GRID_TYPES.HEXEVENR,
    CONST.GRID_TYPES.HEXODDQ,
    CONST.GRID_TYPES.HEXEVENQ,
  ].includes(gridType);
  const isSquareGrid = gridType === CONST.GRID_TYPES.SQUARE;
  if (!isHexGrid && !isSquareGrid) {
    return ui.notifications.warn(
      "This module works with hexagonal and square grids only!"
    );
  }
  window.sizeMattersApp = new SizeMattersApp(token);
  window.sizeMattersApp.render(true);
}

<<<<<<< HEAD
function openRideManager() {
  if (!checkFoundryReady()) {
=======
window.openRideManager = function () {
  if (!canvas || !canvas.tokens || !ui || !ui.notifications) {
    console.warn(
      "Size Matters: Foundry VTT not ready yet. Please try again in a moment."
    );
>>>>>>> 07726236
    return;
  }

  const rideManager = new RideManagerApp();
  rideManager.render(true);
}

<<<<<<< HEAD
function openPresetManager() {
  if (!checkFoundryReady()) {
=======
window.openPresetManager = function () {
  if (!canvas || !canvas.tokens || !ui || !ui.notifications) {
    console.warn(
      "Size Matters: Foundry VTT not ready yet. Please try again in a moment."
    );
>>>>>>> 07726236
    return;
  }

  const presetManager = new PresetManagerApp(window.sizeMattersApp);
  presetManager.render(true);
}

<<<<<<< HEAD
async function togglePresetOnToken(presetName) {
  if (!checkFoundryReady()) {
=======
window.togglePresetOnToken = async function (presetName) {
  if (!canvas || !canvas.tokens || !ui || !ui.notifications) {
    console.warn(
      "Size Matters: Foundry VTT not ready yet. Please try again in a moment."
    );
>>>>>>> 07726236
    return;
  }

  const selectedTokens = canvas.tokens.controlled;
  if (selectedTokens.length === 0) {
    ui.notifications.warn(MESSAGES.SELECT_TOKEN_FIRST);
    return;
  }

  const token = selectedTokens[0];
  if (!token || !token.document) {
    ui.notifications.error("Invalid token selected!");
    return;
  }

  try {
    const presets = game.settings.get("size-matters", "presets") || {};
    if (!presets[presetName]) {
      ui.notifications.error(`Preset "${presetName}" not found!`);
      return;
    }

    const currentActivePreset = token.document.getFlag(
      "size-matters",
      "activePreset"
    );

    if (currentActivePreset === presetName) {
      await token.document.unsetFlag("size-matters", "settings");
      await token.document.unsetFlag("size-matters", "activePreset");

      clearTokenSizeMattersGraphics(token);

      ui.notifications.info(
        `Preset "${presetName}" deactivated from ${token.name}!`
      );
    } else {
      const preset = presets[presetName];

      clearTokenSizeMattersGraphics(token);
<<<<<<< HEAD
      const presetSettings = {
        color: preset.color,
        fillColor: preset.fillColor,
        thickness: 3,
=======
      //denovo?
      const presetSettings = {
        color: preset.color,
        fillColor: preset.fillColor,
        thickness: 3, // Always 3px
>>>>>>> 07726236
        alpha: preset.alpha,
        enableFill: preset.enableFill,
        enableContour: preset.enableContour,
        imageUrl: preset.imageUrl,
        imageScale: preset.imageScale,
        imageOffsetX: preset.imageOffsetX,
        imageOffsetY: preset.imageOffsetY,
        imageRotation: preset.imageRotation,
        imageVisible: preset.imageVisible,
        grid: foundry.utils.duplicate(preset.grid),
      };

      await token.document.setFlag("size-matters", "settings", presetSettings);
      await token.document.setFlag("size-matters", "activePreset", presetName);

      await drawSizeMattersGraphicsForToken(token);

<<<<<<< HEAD
=======
      // ui.notifications.info(`Preset "${presetName}" applied to ${token.name}!`);
>>>>>>> 07726236
    }

    if (
      window.sizeMattersApp &&
      window.sizeMattersApp.rendered &&
      window.sizeMattersApp.tokenId === token.id
    ) {
      window.sizeMattersApp.loadSettings();
      window.sizeMattersApp.render(true);
    }
  } catch (error) {
    console.error("Size Matters: Error toggling preset on token:", error);
    ui.notifications.error("Error applying preset to token!");
  }
}

<<<<<<< HEAD
Hooks.once("init", () => {
  // Inicializar o SettingsManager primeiro
  SettingsManager.initialize();

=======
window.sizeMatters = {
  startTokenRide,
  stopTokenRide,
  removeFollowerFromTokenRide,
  getActiveRideGroups,
  stopAllTokenRides,
  restoreRidesFromFlags,
  createRideFromSelection,
  showRideManagementDialog,
};

Hooks.once("init", () => {
  // Inicializar o SettingsManager primeiro
  SettingsManager.initialize();

>>>>>>> 07726236
  // Grid size configuration settings
  game.settings.register("size-matters", "gridSizeConfig", {
    name: "Grid Size Configuration",
    hint: "Configuration for grid sizes at different zoom levels",
    scope: "world",
    config: false,
    type: Object,
<<<<<<< HEAD
    default: DEFAULT_GRID_SIZE_CONFIG,
  });

  // Grid size settings menu
  game.settings.registerMenu("size-matters", "gridSizeMenu", {
    name: "Grid Size Settings",
    label: "Configure Grid Sizes",
    hint: "Configure the visual size of grid cells for each zoom level",
    icon: "fas fa-th",
    type: GridSizeConfigApp,
    restricted: true,
  });

=======
    default: {
      small: {
        hex: { gridSize: 4, svgRadius: 12 },
        square: { gridSize: 4, squareSize: 20 },
      },
      medium: {
        hex: { gridSize: 4, svgRadius: 24 },
        square: { gridSize: 4, squareSize: 40 },
      },
      large: {
        hex: { gridSize: 4, svgRadius: 36 },
        square: { gridSize: 4, squareSize: 60 },
      },
    },
  });

  // Grid size settings menu
  game.settings.registerMenu("size-matters", "gridSizeMenu", {
    name: "Grid Size Settings",
    label: "Configure Grid Sizes",
    hint: "Configure the visual size of grid cells for each zoom level",
    icon: "fas fa-th",
    type: GridSizeConfigApp,
    restricted: true,
  });

>>>>>>> 07726236
  game.settings.register("size-matters", "presets", {
    name: "Size Matters Presets",
    hint: "Stored presets for Size Matters configurations",
    scope: "world",
<<<<<<< HEAD
    config: false,
    type: Object,
    default: {},
  });

  game.settings.register("size-matters", "globalDefaults", {
    name: "Size Matters Global Defaults",
    hint: "Global default settings for Size Matters module",
    scope: "client",
    config: false,
    type: Object,
    default: DEFAULT_SETTINGS,
  });

  // Define the module API
  game.modules.get("size-matters").api = {
    openSizeMatters,
    openRideManager,
    openPresetManager,
    togglePresetOnToken,
    startTokenRide,
    stopTokenRide,
    removeFollowerFromTokenRide,
    getActiveRideGroups,
    stopAllTokenRides,
    restoreRidesFromFlags,
    createRideFromSelection,
    showRideManagementDialog,
    toggleQuickFollow,
  };
});

Hooks.once("ready", () => {
  SettingsManager.setupSocketListeners();

  window.sizeMattersApp = null;
});

=======
    config: false,
    type: Object,
    default: {},
  });

  game.settings.register("size-matters", "globalDefaults", {
    name: "Size Matters Global Defaults",
    hint: "Global default settings for Size Matters module",
    scope: "client",
    config: false,
    type: Object,
    default: {
      color: "#ff0000",
      fillColor: "#ff0000",
      thickness: 3, // Fixed at 3px
      alpha: 0.7,
      enableFill: true,
      enableContour: true,
      imageUrl: "",
      imageScale: 1.0,
      imageOffsetX: 0,
      imageOffsetY: 0,
      imageRotation: 0,
      imageVisible: true,
      zoomLevel: "medium",
      redLineAdjustment: 0,
      greenLineAdjustment: 0,
    },
  });

});

Hooks.once("ready", () => {
  // Configurar listeners de socket do SettingsManager
  SettingsManager.setupSocketListeners();
  
  // Inicializar o UIManager
  const uiManager = new UIManager();
  uiManager.initialize();

  window.sizeMattersApp = null;
});
// Adicione este bloco de código em scripts/main.js,
// preferencialmente junto aos outros Hooks.on('ready', ...) ou Hooks.on('getSceneControlButtons', ...)
>>>>>>> 07726236

Hooks.on("getSceneControlButtons", (controls) => {
  const tokenControls = controls.tokens;

  if (tokenControls && tokenControls.tools) {
    tokenControls.tools["size-matters-config-button"] = {
      name: "size-matters-config-button",
      title: "Size Matters Config",
      icon: "fas fa-hexagon",
      button: true,
      onClick: () => {
        game.modules.get("size-matters").api.openSizeMatters();
      },
      visible: true,
    };
  }
});

Hooks.on("chatMessage", (chatLog, message, chatData) => {
  if (message.trim() === "/size-matters") {
<<<<<<< HEAD
    game.modules.get("size-matters").api.openSizeMatters();
    return false;
  }
  if (message.trim() === "/ride") {
    game.modules.get("size-matters").api.openRideManager();
=======
    openSizeMatters();
    return false;
  }
  if (message.trim() === "/ride") {
    openRideManager();
>>>>>>> 07726236
    return false;
  }
});

Hooks.on("controlToken", (token, controlled) => {
  if (window.sizeMattersApp && window.sizeMattersApp.rendered) {
    if (controlled) {
      window.sizeMattersApp.setControlledToken(token);
    }
  }
});

Hooks.on("releaseToken", (token, controlled) => {
  if (
    window.sizeMattersApp &&
    window.sizeMattersApp.rendered &&
    canvas.tokens.controlled.length === 0
  ) {
    window.sizeMattersApp.setControlledToken(null);
  }
});

Hooks.on("canvasInit", () => {
  clearAllSizeMattersGraphics();
<<<<<<< HEAD
=======

  clearTextureCache();
>>>>>>> 07726236
});

Hooks.on("canvasReady", async () => {
  setTimeout(async () => {
<<<<<<< HEAD
    await game.modules.get("size-matters").api.restoreRidesFromFlags();
=======
    await restoreRidesFromFlags();
>>>>>>> 07726236

    for (const token of canvas.tokens.placeables) {
      const settings = token.document.getFlag("size-matters", "settings");
      //      const activePreset = token.document.getFlag('size-matters', 'activePreset');

      if (settings && settings.grid) {
        await drawSizeMattersGraphicsForToken(token);
      } else if (!settings) {
        clearTokenSizeMattersGraphics(token);
      }
    }
  }, 500);
});

Hooks.on("renderToken", async (token) => {
  setTimeout(async () => {
    const settings = token.document.getFlag("size-matters", "settings");
    //    const activePreset = token.document.getFlag('size-matters', 'activePreset');

    if (settings && settings.grid && !token.sizeMattersGrid) {
      await drawSizeMattersGraphicsForToken(token);
    } else if (!settings && token.sizeMattersGrid) {
      clearTokenSizeMattersGraphics(token);
    }
  }, 100);
});

Hooks.on("preDeleteToken", (tokenDocument, options, userId) => {
  const token = canvas.tokens.get(tokenDocument.id);
  if (token) {
    clearTokenSizeMattersGraphics(token);
  }
});

Hooks.on("deleteToken", (tokenDocument, options, userId) => {
<<<<<<< HEAD
  game.modules.get("size-matters").api.stopTokenRide(tokenDocument, true);
=======
  stopTokenRide(tokenDocument, true);
>>>>>>> 07726236
});

Hooks.on("updateScene", (scene, changes) => {
  if (changes.active === true) {
    clearAllSizeMattersGraphics();
  }
});

Hooks.on("updateToken", async (tokenDocument, changes, options, userId) => {
  try {
    if (changes.flags && changes.flags["size-matters"]) {
      const token = canvas.tokens.get(tokenDocument.id);
      if (!token) {
        return;
      }
      setTimeout(async () => {
        clearTokenSizeMattersGraphics(token);
        await drawSizeMattersGraphicsForToken(token);
      }, 50);
    }
  } catch (error) {
    // Silent error handling
  }
});

Hooks.on("renderTokenHUD", (app, html, data) => {
  const $html = $(html);
  if ($html.find("button[data-action='toggle-montaria-preset']").length) return;

  const token = canvas.tokens.get(data._id);
  if (!token) return;

  const actorAssociatedPreset = token.actor
    ? token.actor.getFlag("size-matters", "associatedPreset")
    : null;

  if (!actorAssociatedPreset) return;

  const currentActivePreset = token.document.getFlag(
    "size-matters",
    "activePreset"
  );
  const isMontariaActive = currentActivePreset === actorAssociatedPreset;

  const button = $(`
    <button type="button" class="control-icon ${
      isMontariaActive ? "active" : ""
    }"
            data-action="toggle-montaria-preset"
            title="${
              isMontariaActive
                ? `Remover ${actorAssociatedPreset}`
                : `Adicionar ${actorAssociatedPreset}`
            }">
      <i class="${
        isMontariaActive ? "fa-solid fa-person-walking" : "fa-solid fa-horse"
      }"></i>
    </button>
  `);

  $html.find(".col.left").append(button);
  button.on("click", async () => {
<<<<<<< HEAD
    if (game.modules.get("size-matters").api.togglePresetOnToken) {
      await game.modules.get("size-matters").api.togglePresetOnToken(actorAssociatedPreset);
=======
    if (window.togglePresetOnToken) {
      await window.togglePresetOnToken(actorAssociatedPreset);
>>>>>>> 07726236
      app.render(true);
    } else {
      ui.notifications.error(
        "Função togglePresetOnToken não encontrada! Verifique se o seu módulo está carregado corretamente."
      );
    }
  });
});

<<<<<<< HEAD
Hooks.on("updateSetting", (settingName, value, options) => {
  if (settingName === "size-matters.enableDirectionalHighlight") {
    // Debounce the redraw to prevent excessive calls
    if (window.sizeMattersRedrawTimeout) {
      clearTimeout(window.sizeMattersRedrawTimeout);
    }
    
    window.sizeMattersRedrawTimeout = setTimeout(() => {
      if (canvas && canvas.tokens && canvas.tokens.placeables) {
        // Only redraw tokens that have Size Matters settings
        for (const token of canvas.tokens.placeables) {
          const settings = token.document.getFlag("size-matters", "settings");
          if (settings && settings.grid) {
            drawSizeMattersGraphicsForToken(token);
          }
        }
      }
      if (window.sizeMattersApp && window.sizeMattersApp.rendered) {
        window.sizeMattersApp.drawGrid(window.sizeMattersApp.element);
      }
      window.sizeMattersRedrawTimeout = null;
    }, 100);
=======
export { SizeMattersApp };

// Hook para sincronizar configurações globais entre clientes
Hooks.on("updateSetting", (settingName, value, options) => {
  // Verifica se a configuração atualizada é a de destaque direcional
  if (settingName === "size-matters.enableDirectionalHighlight") {
    console.log(`Size Matters: Configuração de destaque direcional atualizada para ${value}. Re-renderizando gráficos dos tokens.`);

    // Adiciona um pequeno atraso para garantir que a configuração seja totalmente propagada
    setTimeout(() => {
      // Re-desenha os gráficos para TODOS os tokens no canvas,
      // pois a configuração global afeta todos eles.
      if (canvas && canvas.tokens && canvas.tokens.placeables) {
        for (const token of canvas.tokens.placeables) {
          // Chame drawSizeMattersGraphicsForToken para cada token.
          // A lógica dentro de drawSizeMattersGraphicsForToken agora lidará com
          // a aplicação da configuração global, mesmo para tokens sem flags personalizadas.
          drawSizeMattersGraphicsForToken(token);
        }
      }

      // Se a aplicação SizeMattersApp estiver aberta, atualiza o grid de pré-visualização
      if (window.sizeMattersApp && window.sizeMattersApp.rendered) {
        window.sizeMattersApp.drawGrid(window.sizeMattersApp.element);
      }
    }, 50); // Atraso de 50 milissegundos
>>>>>>> 07726236
  }
});<|MERGE_RESOLUTION|>--- conflicted
+++ resolved
@@ -7,60 +7,15 @@
   restoreRidesFromFlags,
   createRideFromSelection,
   showRideManagementDialog,
-<<<<<<< HEAD
-  toggleQuickFollow,
-} from "./ride-core.js";
-import { GridManager } from "./grid-manager.js";
-=======
 } from "./ride-core.js";
 import { GridManager } from "./grid-manager.js";
 import { getTexture, clearTextureCache } from "./texture-utils.js";
->>>>>>> 07726236
 import {
   drawSizeMattersGraphicsForToken,
   clearTokenSizeMattersGraphics,
   clearAllSizeMattersGraphics,
 } from "./token-graphics.js";
 import { SettingsManager } from './settings-manager.js';
-<<<<<<< HEAD
-import { RideManagerApp } from './RideManagerApp.js';
-import { PresetManagerApp } from './PresetManagerApp.js';
-import { GridSizeConfigApp } from './GridSizeConfigApp.js';
-import { SizeMattersApp } from './SizeMattersApp.js';
-import { DEFAULT_SETTINGS, DIRECTIONAL_COLORS, MESSAGES, DEFAULT_GRID_SIZE_CONFIG } from './constants.js';
-
-
-// ================================
-// UTILITIES (formerly utils.js)
-// ================================
-
-/**
- * Verifica se o Foundry VTT está pronto para uso
- * @returns {boolean} True se estiver pronto, false caso contrário
- */
-export function isFoundryReady() {
-  return !!(canvas && canvas.tokens && ui && ui.notifications);
-}
-
-/**
- * Mostra aviso se o Foundry não estiver pronto
- * @returns {boolean} True se estiver pronto, false se mostrou aviso
- */
-export function checkFoundryReady() {
-  if (!isFoundryReady()) {
-    console.warn(MESSAGES.FOUNDRY_NOT_READY);
-    return false;
-  }
-  return true;
-}
-
-// ================================
-// MAIN MODULE LOGIC
-// ================================
-
-function openSizeMatters() {
-  if (!checkFoundryReady()) {
-=======
 import { UIManager } from './ui-manager.js';
 
 class RideManagerApp extends Application {
@@ -1377,7 +1332,6 @@
     console.warn(
       "Size Matters: Foundry VTT not ready yet. Please try again in a moment."
     );
->>>>>>> 07726236
     return;
   }
   if (window.sizeMattersApp && window.sizeMattersApp.rendered) {
@@ -1401,58 +1355,43 @@
   }
   window.sizeMattersApp = new SizeMattersApp(token);
   window.sizeMattersApp.render(true);
-}
-
-<<<<<<< HEAD
-function openRideManager() {
-  if (!checkFoundryReady()) {
-=======
+};
+
 window.openRideManager = function () {
   if (!canvas || !canvas.tokens || !ui || !ui.notifications) {
     console.warn(
       "Size Matters: Foundry VTT not ready yet. Please try again in a moment."
     );
->>>>>>> 07726236
     return;
   }
 
   const rideManager = new RideManagerApp();
   rideManager.render(true);
-}
-
-<<<<<<< HEAD
-function openPresetManager() {
-  if (!checkFoundryReady()) {
-=======
+};
+
 window.openPresetManager = function () {
   if (!canvas || !canvas.tokens || !ui || !ui.notifications) {
     console.warn(
       "Size Matters: Foundry VTT not ready yet. Please try again in a moment."
     );
->>>>>>> 07726236
     return;
   }
 
   const presetManager = new PresetManagerApp(window.sizeMattersApp);
   presetManager.render(true);
-}
-
-<<<<<<< HEAD
-async function togglePresetOnToken(presetName) {
-  if (!checkFoundryReady()) {
-=======
+};
+
 window.togglePresetOnToken = async function (presetName) {
   if (!canvas || !canvas.tokens || !ui || !ui.notifications) {
     console.warn(
       "Size Matters: Foundry VTT not ready yet. Please try again in a moment."
     );
->>>>>>> 07726236
     return;
   }
 
   const selectedTokens = canvas.tokens.controlled;
   if (selectedTokens.length === 0) {
-    ui.notifications.warn(MESSAGES.SELECT_TOKEN_FIRST);
+    ui.notifications.warn("Select a token first!");
     return;
   }
 
@@ -1487,18 +1426,11 @@
       const preset = presets[presetName];
 
       clearTokenSizeMattersGraphics(token);
-<<<<<<< HEAD
-      const presetSettings = {
-        color: preset.color,
-        fillColor: preset.fillColor,
-        thickness: 3,
-=======
       //denovo?
       const presetSettings = {
         color: preset.color,
         fillColor: preset.fillColor,
         thickness: 3, // Always 3px
->>>>>>> 07726236
         alpha: preset.alpha,
         enableFill: preset.enableFill,
         enableContour: preset.enableContour,
@@ -1516,10 +1448,7 @@
 
       await drawSizeMattersGraphicsForToken(token);
 
-<<<<<<< HEAD
-=======
       // ui.notifications.info(`Preset "${presetName}" applied to ${token.name}!`);
->>>>>>> 07726236
     }
 
     if (
@@ -1534,14 +1463,8 @@
     console.error("Size Matters: Error toggling preset on token:", error);
     ui.notifications.error("Error applying preset to token!");
   }
-}
-
-<<<<<<< HEAD
-Hooks.once("init", () => {
-  // Inicializar o SettingsManager primeiro
-  SettingsManager.initialize();
-
-=======
+};
+
 window.sizeMatters = {
   startTokenRide,
   stopTokenRide,
@@ -1557,7 +1480,6 @@
   // Inicializar o SettingsManager primeiro
   SettingsManager.initialize();
 
->>>>>>> 07726236
   // Grid size configuration settings
   game.settings.register("size-matters", "gridSizeConfig", {
     name: "Grid Size Configuration",
@@ -1565,21 +1487,6 @@
     scope: "world",
     config: false,
     type: Object,
-<<<<<<< HEAD
-    default: DEFAULT_GRID_SIZE_CONFIG,
-  });
-
-  // Grid size settings menu
-  game.settings.registerMenu("size-matters", "gridSizeMenu", {
-    name: "Grid Size Settings",
-    label: "Configure Grid Sizes",
-    hint: "Configure the visual size of grid cells for each zoom level",
-    icon: "fas fa-th",
-    type: GridSizeConfigApp,
-    restricted: true,
-  });
-
-=======
     default: {
       small: {
         hex: { gridSize: 4, svgRadius: 12 },
@@ -1606,51 +1513,10 @@
     restricted: true,
   });
 
->>>>>>> 07726236
   game.settings.register("size-matters", "presets", {
     name: "Size Matters Presets",
     hint: "Stored presets for Size Matters configurations",
     scope: "world",
-<<<<<<< HEAD
-    config: false,
-    type: Object,
-    default: {},
-  });
-
-  game.settings.register("size-matters", "globalDefaults", {
-    name: "Size Matters Global Defaults",
-    hint: "Global default settings for Size Matters module",
-    scope: "client",
-    config: false,
-    type: Object,
-    default: DEFAULT_SETTINGS,
-  });
-
-  // Define the module API
-  game.modules.get("size-matters").api = {
-    openSizeMatters,
-    openRideManager,
-    openPresetManager,
-    togglePresetOnToken,
-    startTokenRide,
-    stopTokenRide,
-    removeFollowerFromTokenRide,
-    getActiveRideGroups,
-    stopAllTokenRides,
-    restoreRidesFromFlags,
-    createRideFromSelection,
-    showRideManagementDialog,
-    toggleQuickFollow,
-  };
-});
-
-Hooks.once("ready", () => {
-  SettingsManager.setupSocketListeners();
-
-  window.sizeMattersApp = null;
-});
-
-=======
     config: false,
     type: Object,
     default: {},
@@ -1695,7 +1561,6 @@
 });
 // Adicione este bloco de código em scripts/main.js,
 // preferencialmente junto aos outros Hooks.on('ready', ...) ou Hooks.on('getSceneControlButtons', ...)
->>>>>>> 07726236
 
 Hooks.on("getSceneControlButtons", (controls) => {
   const tokenControls = controls.tokens;
@@ -1707,7 +1572,7 @@
       icon: "fas fa-hexagon",
       button: true,
       onClick: () => {
-        game.modules.get("size-matters").api.openSizeMatters();
+        openSizeMatters();
       },
       visible: true,
     };
@@ -1716,19 +1581,11 @@
 
 Hooks.on("chatMessage", (chatLog, message, chatData) => {
   if (message.trim() === "/size-matters") {
-<<<<<<< HEAD
-    game.modules.get("size-matters").api.openSizeMatters();
-    return false;
-  }
-  if (message.trim() === "/ride") {
-    game.modules.get("size-matters").api.openRideManager();
-=======
     openSizeMatters();
     return false;
   }
   if (message.trim() === "/ride") {
     openRideManager();
->>>>>>> 07726236
     return false;
   }
 });
@@ -1753,20 +1610,13 @@
 
 Hooks.on("canvasInit", () => {
   clearAllSizeMattersGraphics();
-<<<<<<< HEAD
-=======
 
   clearTextureCache();
->>>>>>> 07726236
 });
 
 Hooks.on("canvasReady", async () => {
   setTimeout(async () => {
-<<<<<<< HEAD
-    await game.modules.get("size-matters").api.restoreRidesFromFlags();
-=======
     await restoreRidesFromFlags();
->>>>>>> 07726236
 
     for (const token of canvas.tokens.placeables) {
       const settings = token.document.getFlag("size-matters", "settings");
@@ -1802,11 +1652,7 @@
 });
 
 Hooks.on("deleteToken", (tokenDocument, options, userId) => {
-<<<<<<< HEAD
-  game.modules.get("size-matters").api.stopTokenRide(tokenDocument, true);
-=======
   stopTokenRide(tokenDocument, true);
->>>>>>> 07726236
 });
 
 Hooks.on("updateScene", (scene, changes) => {
@@ -1869,13 +1715,8 @@
 
   $html.find(".col.left").append(button);
   button.on("click", async () => {
-<<<<<<< HEAD
-    if (game.modules.get("size-matters").api.togglePresetOnToken) {
-      await game.modules.get("size-matters").api.togglePresetOnToken(actorAssociatedPreset);
-=======
     if (window.togglePresetOnToken) {
       await window.togglePresetOnToken(actorAssociatedPreset);
->>>>>>> 07726236
       app.render(true);
     } else {
       ui.notifications.error(
@@ -1885,30 +1726,6 @@
   });
 });
 
-<<<<<<< HEAD
-Hooks.on("updateSetting", (settingName, value, options) => {
-  if (settingName === "size-matters.enableDirectionalHighlight") {
-    // Debounce the redraw to prevent excessive calls
-    if (window.sizeMattersRedrawTimeout) {
-      clearTimeout(window.sizeMattersRedrawTimeout);
-    }
-    
-    window.sizeMattersRedrawTimeout = setTimeout(() => {
-      if (canvas && canvas.tokens && canvas.tokens.placeables) {
-        // Only redraw tokens that have Size Matters settings
-        for (const token of canvas.tokens.placeables) {
-          const settings = token.document.getFlag("size-matters", "settings");
-          if (settings && settings.grid) {
-            drawSizeMattersGraphicsForToken(token);
-          }
-        }
-      }
-      if (window.sizeMattersApp && window.sizeMattersApp.rendered) {
-        window.sizeMattersApp.drawGrid(window.sizeMattersApp.element);
-      }
-      window.sizeMattersRedrawTimeout = null;
-    }, 100);
-=======
 export { SizeMattersApp };
 
 // Hook para sincronizar configurações globais entre clientes
@@ -1935,6 +1752,5 @@
         window.sizeMattersApp.drawGrid(window.sizeMattersApp.element);
       }
     }, 50); // Atraso de 50 milissegundos
->>>>>>> 07726236
   }
 });